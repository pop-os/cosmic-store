--- conflicted
+++ resolved
@@ -50,7 +50,7 @@
 use app_id::AppId;
 mod app_id;
 
-use app_info::{AppIcon, AppInfo, AppKind, AppProvide, AppUrl, WaylandCompatibility, WaylandSupport, AppFramework, RiskLevel};
+use app_info::{AppIcon, AppInfo, AppKind, AppProvide, AppUrl, WaylandSupport, RiskLevel};
 mod app_info;
 
 use appstream_cache::AppstreamCache;
@@ -708,7 +708,12 @@
         spacing: &cosmic_theme::Spacing,
         width: usize,
     ) -> Element<'a, Message> {
-<<<<<<< HEAD
+        // Check for editor's choice and verified status
+        let is_editors_choice = EDITORS_CHOICE
+            .iter()
+            .any(|choice_id| choice_id == &self.id.normalized());
+        let is_verified = self.info.verified;
+
         // Determine compatibility badge: green checkmark for native, red warning for critical/high risk only
         let compat_badge = if let Some(compat) = self.info.wayland_compat_lazy() {
             match compat.risk_level {
@@ -777,13 +782,7 @@
             name_row.push(badge.into());
         }
 
-=======
-        let is_editors_choice = EDITORS_CHOICE
-            .iter()
-            .any(|choice_id| choice_id == &self.id.normalized());
-        let is_verified = self.info.verified;
-        
->>>>>>> 724c6e9e
+
         widget::container(
             widget::row::with_children(vec![
                 match &self.icon_opt {
