app-name = Програми на COSMIC
back = Назад
cancel = Отказване
check-for-updates = Проверка за обновления
checking-for-updates = Проверяване за обновления...
close = Затваряне
install = Инсталиране
no-installed-applications = Няма инсталирани програми.
no-updates = Всички инсталирани програми са обновени.
no-results = Няма резултати за „{ $search }“.
notification-in-progress = Изпълняват се инсталации и обновления.
open = Отваряне
see-all = Виж всички
uninstall = Деинсталиране
update = Обновяване
update-all = Обновяване на всички
<<<<<<< HEAD
# Progress footer
details = Подробности
dismiss = Отмяна на съобщението
operations-running = { $running } операции се изпълняват ({ $percent }%)...
operations-running-finished = { $running } операции се изпълняват ({ $percent }%), { $finished } завършени...
=======
place-on-desktop = Поставяне на работния плот
place-applet = Поставяне на графичния обект
place-applet-desc = Изберете къде да добавите графичния обект, преди да зададете неговата позиция.
panel = Панел
dock = Док
place-and-refine = Поставяне и позициониране

# Codec dialog
codec-title = Инсталиране на допълнителни пакети?
codec-header = „{$application}“ изисква допълнителни пакети, предоставящи „{$description}“.
codec-footer =
    Използването на тези допълнителни пакети може да бъде ограничено в някои страни.
    Трябва да проверите дали едно от следните условия е изпълнено:
     • Тези ограничения не се отнасят за страната, в която сте законен постоянен жител.
     • Имате разрешение да използвате този софтуер (например лиценз за патент).
     • Използвате този софтуер само за научноизследователски цели.
codec-error = Възникнаха грешки по време на инсталирането на пакета.
codec-installed = Пакетите бяха инсталирани.

# Progress footer
details = Подробности
dismiss = Отмяна на съобщението
operations-running = {$running} операции се изпълняват ({$percent}%)...
operations-running-finished = {$running} операции се изпълняват ({$percent}%), {$finished} завършени...

# Repository add error dialog
repository-add-error-title = „Хранилището не може да бъде добавено“

# Repository remove dialog
repository-remove-title = Премахване на хранилището „{$name}“?
repository-remove-body = Премахването на това хранилище ще { $dependency ->
    [none] изтрие
    *[other] премахне „{$dependency}“ и изтрие
} следните програми и елементи. Те ще трябва да бъдат преинсталирани, ако хранилището бъде добавено отново.
add = Добавяне
adding = Добавяне...
remove = Премахване
removing = Премахване...

>>>>>>> 26be2294
# Uninstall Dialog
uninstall-app = Деинсталиране на { $name }
uninstall-app-warning = Сигурни ли сте, че искате да деинсталирате { $name }?
# Nav Pages
explore = Разглеждане
create = Творчески
work = Работа
develop = Разработка
learn = Обучение
game = Игра
relax = Отпускане
socialize = Общуване
utilities = Инструменти
applets = Графични обекти
installed-apps = Инсталирани програми
updates = Обновления
<<<<<<< HEAD
=======

## Applets page
enable-flathub-cosmic = Включете Flathub и COSMIC Flatpak, за да видите наличните графични обекти.
manage-repositories = Управление на хранилищата

>>>>>>> 26be2294
# Explore Pages
editors-choice = Избрани от дистрибуцията
popular-apps = Популярни програми
made-for-cosmic = Направени за COSMIC
new-apps = Нови програми
recently-updated = Наскоро обновени
development-tools = Инструменти за разработка
scientific-tools = Научни инструменти
productivity-apps = Програми за продуктивност
graphics-and-photography-tools = Инструменти за графика & фотография
social-networking-apps = Програми за социални мрежи
games = Игри
music-and-video-apps = Програми за музика и видео
apps-for-learning = Програми за обучение
# Details Page
source-installed = { $source } (инсталирано)
developer = Разработчик
app-developers = Разработчиците на { $app }
monthly-downloads = Месечни изтегляния от Flathub
licenses = Лицензи
proprietary = Собственически

## App URLs

bug-tracker = Система за проследяване на грешки
contact = Свържете се
donation = Даряване
faq = ЧЗВ
help = Помощ
homepage = Начална страница
translate = Превод

# Context Pages


## Operations

cancelled = Отказано
operations = Операции
no-operations = Няма операции в историята.
pending = Чакащи
failed = Неуспешни
complete = Завършени

## Settings

settings = Настройки

## Release notes

latest-version = Най-новата версия
no-description = Няма описание.

## Repositories
recommended-flatpak-sources = Препоръчителни източници на Flatpak
custom-flatpak-sources = Собствени източници на Flatpak
import-flatpakrepo = Внесете .flatpakrepo файл, за да добавите собствен източник
no-custom-flatpak-sources = Няма собствени източници на Flatpak
import = Внасяне
no-flatpak = Няма поддръжка на flatpak
software-repositories = Софтуерни хранилища

### Appearance

appearance = Външен вид
theme = Стил
match-desktop = Системен
dark = Тъмен
light = Светъл
close = Затваряне
place-on-desktop = Поставяне на работния плот
place-applet = Поставяне на графичния обект
place-applet-desc = Изберете къде да добавите графичния обект, преди да зададете неговата позиция.
panel = Панел
dock = Док
place-and-refine = Поставяне и позициониране
codec-title = Инсталиране на допълнителни пакети?
codec-header = „{ $application }“ изисква допълнителни пакети, предоставящи „{ $description }“.
codec-footer =
    Използването на тези допълнителни пакети може да бъде ограничено в някои страни.
    Трябва да проверите дали едно от следните условия е изпълнено:
     • Тези ограничения не се отнасят за страната, в която сте законен постоянен жител
     • Имате разрешение да използвате този софтуер (например лиценз за патент)
     • Използвате този софтуер само за научноизследователски цели
codec-error = Възникнаха грешки по време на инсталирането на пакета.
codec-installed = Пакетите бяха инсталирани.
repository-add-error-title = „Хранилището не може да бъде добавено“
repository-remove-title = Премахване на хранилището „{ $name }“?
repository-remove-body =
    Премахването на това хранилище ще { $dependency ->
        [none] изтрие
       *[other] премахне „{ $dependency }“ и изтрие
    } следните програми и елементи. Те ще трябва да бъдат преинсталирани, ако хранилището бъде добавено отново.
add = Добавяне
adding = Добавяне...
remove = Премахване
removing = Премахване...
enable-flathub-cosmic = Включете Flathub и COSMIC Flatpak, за да видите наличните графични обекти.
manage-repositories = Управление на хранилищата
recommended-flatpak-sources = Препоръчителни източници на Flatpak
custom-flatpak-sources = Собствени източници на Flatpak
import-flatpakrepo = Внесете .flatpakrepo файл, за да добавите собствен източник
no-custom-flatpak-sources = Няма собствени източници на Flatpak
import = Внасяне
no-flatpak = Няма поддръжка на flatpak
software-repositories = Софтуерни хранилища<|MERGE_RESOLUTION|>--- conflicted
+++ resolved
@@ -14,13 +14,6 @@
 uninstall = Деинсталиране
 update = Обновяване
 update-all = Обновяване на всички
-<<<<<<< HEAD
-# Progress footer
-details = Подробности
-dismiss = Отмяна на съобщението
-operations-running = { $running } операции се изпълняват ({ $percent }%)...
-operations-running-finished = { $running } операции се изпълняват ({ $percent }%), { $finished } завършени...
-=======
 place-on-desktop = Поставяне на работния плот
 place-applet = Поставяне на графичния обект
 place-applet-desc = Изберете къде да добавите графичния обект, преди да зададете неговата позиция.
@@ -43,8 +36,8 @@
 # Progress footer
 details = Подробности
 dismiss = Отмяна на съобщението
-operations-running = {$running} операции се изпълняват ({$percent}%)...
-operations-running-finished = {$running} операции се изпълняват ({$percent}%), {$finished} завършени...
+operations-running = { $running } операции се изпълняват ({ $percent }%)...
+operations-running-finished = { $running } операции се изпълняват ({ $percent }%), { $finished } завършени...
 
 # Repository add error dialog
 repository-add-error-title = „Хранилището не може да бъде добавено“
@@ -60,7 +53,6 @@
 remove = Премахване
 removing = Премахване...
 
->>>>>>> 26be2294
 # Uninstall Dialog
 uninstall-app = Деинсталиране на { $name }
 uninstall-app-warning = Сигурни ли сте, че искате да деинсталирате { $name }?
@@ -77,14 +69,11 @@
 applets = Графични обекти
 installed-apps = Инсталирани програми
 updates = Обновления
-<<<<<<< HEAD
-=======
 
 ## Applets page
 enable-flathub-cosmic = Включете Flathub и COSMIC Flatpak, за да видите наличните графични обекти.
 manage-repositories = Управление на хранилищата
 
->>>>>>> 26be2294
 # Explore Pages
 editors-choice = Избрани от дистрибуцията
 popular-apps = Популярни програми
