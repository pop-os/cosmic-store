--- conflicted
+++ resolved
@@ -1,13 +1,8 @@
 #TODO: more build-out, desktop actions, translations?
 [Desktop Entry]
 Name=COSMIC Store
-<<<<<<< HEAD
-Name[pl]=Sklep z Apkami COSMIC
+Name[pl]=Sklep COSMIC
 Name[pt_BR]=Loja de Aplicativos
-=======
-Name[pl]=Sklep COSMIC
-Name[pt-BR]=Loja de Apps do COSMIC
->>>>>>> 28ff7ee5
 Name[hu]=COSMIC Áruház
 Name[zh_CN]=COSMIC 软件商店
 Exec=cosmic-store %u
